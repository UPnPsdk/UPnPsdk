--- conflicted
+++ resolved
@@ -1,5 +1,5 @@
 // Copyright (C) 2022+ GPL 3 and higher by Ingo Höft, <Ingo@Hoeft-online.de>
-// Redistribution only with this Copyright remark. Last modified: 2023-05-01
+// Redistribution only with this Copyright remark. Last modified: 2023-05-02
 
 // All functions of the miniserver module have been covered by a gtest. Some
 // tests are skipped and must be completed when missed information is
@@ -2186,13 +2186,8 @@
     // [  FAILED  ] RunMiniServerFTestSuite.do_reinit (1 ms)
     // clang-format on
 
-<<<<<<< HEAD
-    MINISERVER_REUSEADDR = false;
-    const char text_addr[] = "192.168.202.244";
-=======
     NS::MINISERVER_REUSEADDR = false;
     constexpr char text_addr[] = "192.168.202.244";
->>>>>>> 7933c8c8
     char addrbuf[16];
 
     // Get a valid socket, needs initialized sockets on MS Windows with fixture.
